package internal

import (
	"fmt"
	"log/slog"
	"strings"

	"mcp-digitalocean/internal/account"
	"mcp-digitalocean/internal/apps"
	"mcp-digitalocean/internal/common"
	"mcp-digitalocean/internal/dbaas"
	"mcp-digitalocean/internal/droplet"
	"mcp-digitalocean/internal/insights"
	"mcp-digitalocean/internal/marketplace"
	"mcp-digitalocean/internal/networking"
	"mcp-digitalocean/internal/spaces"

	"github.com/digitalocean/godo"
	"github.com/mark3labs/mcp-go/server"
)

// supportedServices is a set of services that we support in this MCP server.
var supportedServices = map[string]struct{}{
<<<<<<< HEAD
	"apps":       {},
	"networking": {},
	"droplets":   {},
	"accounts":   {},
	"spaces":     {},
	"databases":  {},
=======
	"apps":        {},
	"networking":  {},
	"droplets":    {},
	"accounts":    {},
	"spaces":      {},
	"marketplace": {},
	"insights":    {},
>>>>>>> c21639a6
}

// registerAppTools registers the app platform tools with the MCP server.
func registerAppTools(s *server.MCPServer, c *godo.Client) error {
	appTools, err := apps.NewAppPlatformTool(c)
	if err != nil {
		return fmt.Errorf("failed to create apps tool: %w", err)
	}

	s.AddTools(appTools.Tools()...)

	return nil
}

// registerCommonTools registers the common tools with the MCP server.
func registerCommonTools(s *server.MCPServer, c *godo.Client) error {
	s.AddTools(common.NewRegionTools(c).Tools()...)

	return nil
}

// registerDropletTools registers the droplet tools with the MCP server.
func registerDropletTools(s *server.MCPServer, c *godo.Client) error {
	s.AddTools(droplet.NewDropletTool(c).Tools()...)
	s.AddTools(droplet.NewDropletActionsTool(c).Tools()...)
	s.AddTools(droplet.NewImagesTool(c).Tools()...)
	s.AddTools(droplet.NewSizesTool(c).Tools()...)
	return nil
}

// registerNetworkingTools registers the networking tools with the MCP server.
func registerNetworkingTools(s *server.MCPServer, c *godo.Client) error {
	s.AddTools(networking.NewCertificateTool(c).Tools()...)
	s.AddTools(networking.NewDomainsTool(c).Tools()...)
	s.AddTools(networking.NewFirewallTool(c).Tools()...)
	s.AddTools(networking.NewReservedIPTool(c).Tools()...)
	s.AddTools(networking.NewPartnerAttachmentTool(c).Tools()...)
	s.AddTools(networking.NewVPCTool(c).Tools()...)
	s.AddTools(networking.NewVPCPeeringTool(c).Tools()...)
	return nil
}

// registerAccountTools registers the account tools with the MCP server.
func registerAccountTools(s *server.MCPServer, c *godo.Client) error {
	s.AddTools(account.NewAccountTools(c).Tools()...)
	s.AddTools(account.NewActionTools(c).Tools()...)
	s.AddTools(account.NewBalanceTools(c).Tools()...)
	s.AddTools(account.NewBillingTools(c).Tools()...)
	s.AddTools(account.NewInvoiceTools(c).Tools()...)
	s.AddTools(account.NewKeysTool(c).Tools()...)

	return nil
}

// registerSpacesTools registers the spaces tools and resources with the MCP server.
func registerSpacesTools(s *server.MCPServer, c *godo.Client) error {
	// Register the tools for spaces keys
	s.AddTools(spaces.NewSpacesKeysTool(c).Tools()...)
	s.AddTools(spaces.NewCDNTool(c).Tools()...)

	return nil
}

// registerMarketplaceTools registers the marketplace tools with the MCP server.
func registerMarketplaceTools(s *server.MCPServer, c *godo.Client) error {
	s.AddTools(marketplace.NewOneClickTool(c).Tools()...)

	return nil
}

// registerInsightsTools registers the account tools with the MCP server.
func registerInsightsTools(s *server.MCPServer, c *godo.Client) error {
	s.AddTools(insights.NewUptimeTool(c).Tools()...)
	s.AddTools(insights.NewUptimeCheckAlertTool(c).Tools()...)

	return nil
}

func registerDatabasesTools(s *server.MCPServer, c *godo.Client) error {
	s.AddTools(dbaas.NewClusterTool(c).Tools()...)
	s.AddTools(dbaas.NewFirewallTool(c).Tools()...)
	s.AddTools(dbaas.NewKafkaTool(c).Tools()...)
	s.AddTools(dbaas.NewMongoTool(c).Tools()...)
	s.AddTools(dbaas.NewMysqlTool(c).Tools()...)
	s.AddTools(dbaas.NewOpenSearchTool(c).Tools()...)
	s.AddTools(dbaas.NewPostgreSQLTool(c).Tools()...)
	s.AddTools(dbaas.NewRedisTool(c).Tools()...)
	s.AddTools(dbaas.NewUserTool(c).Tools()...)

	return nil
}

// Register registers the set of tools for the specified services with the MCP server.
// We either register a subset of tools of the services are specified, or we register all tools if no services are specified.
func Register(logger *slog.Logger, s *server.MCPServer, c *godo.Client, servicesToActivate ...string) error {
	if len(servicesToActivate) == 0 {
		logger.Warn("no services specified, loading all supported services")
		for k := range supportedServices {
			servicesToActivate = append(servicesToActivate, k)
		}
	}
	for _, svc := range servicesToActivate {
		logger.Debug(fmt.Sprintf("Registering tool and resources for service: %s", svc))
		switch svc {
		case "apps":
			if err := registerAppTools(s, c); err != nil {
				return fmt.Errorf("failed to register app tools: %w", err)
			}
		case "networking":
			if err := registerNetworkingTools(s, c); err != nil {
				return fmt.Errorf("failed to register networking tools: %w", err)
			}
		case "droplets":
			if err := registerDropletTools(s, c); err != nil {
				return fmt.Errorf("failed to register droplets tool: %w", err)
			}
		case "accounts":
			if err := registerAccountTools(s, c); err != nil {
				return fmt.Errorf("failed to register account tools: %w", err)
			}
		case "spaces":
			if err := registerSpacesTools(s, c); err != nil {
				return fmt.Errorf("failed to register spaces tools: %w", err)
			}
<<<<<<< HEAD
		case "databases":
			if err := registerDatabasesTools(s, c); err != nil {
				return fmt.Errorf("failed to register databases tools: %w", err)
=======
		case "marketplace":
			if err := registerMarketplaceTools(s, c); err != nil {
				return fmt.Errorf("failed to register marketplace tools: %w", err)
			}
		case "insights":
			if err := registerInsightsTools(s, c); err != nil {
				return fmt.Errorf("failed to register insights tools: %w", err)
>>>>>>> c21639a6
			}
		default:
			return fmt.Errorf("unsupported service: %s, supported service are: %v", svc, setToString(supportedServices))
		}
	}

	// Common tools are always registered because they provide common functionality for all services such as region resources
	if err := registerCommonTools(s, c); err != nil {
		return fmt.Errorf("failed to register common tools: %w", err)
	}

	return nil
}

func setToString(set map[string]struct{}) string {
	var result []string
	for key := range set {
		result = append(result, key)
	}

	return strings.Join(result, ",")
}<|MERGE_RESOLUTION|>--- conflicted
+++ resolved
@@ -21,22 +21,14 @@
 
 // supportedServices is a set of services that we support in this MCP server.
 var supportedServices = map[string]struct{}{
-<<<<<<< HEAD
 	"apps":       {},
 	"networking": {},
 	"droplets":   {},
 	"accounts":   {},
 	"spaces":     {},
 	"databases":  {},
-=======
-	"apps":        {},
-	"networking":  {},
-	"droplets":    {},
-	"accounts":    {},
-	"spaces":      {},
 	"marketplace": {},
 	"insights":    {},
->>>>>>> c21639a6
 }
 
 // registerAppTools registers the app platform tools with the MCP server.
@@ -161,11 +153,10 @@
 			if err := registerSpacesTools(s, c); err != nil {
 				return fmt.Errorf("failed to register spaces tools: %w", err)
 			}
-<<<<<<< HEAD
 		case "databases":
 			if err := registerDatabasesTools(s, c); err != nil {
 				return fmt.Errorf("failed to register databases tools: %w", err)
-=======
+      }
 		case "marketplace":
 			if err := registerMarketplaceTools(s, c); err != nil {
 				return fmt.Errorf("failed to register marketplace tools: %w", err)
@@ -173,7 +164,6 @@
 		case "insights":
 			if err := registerInsightsTools(s, c); err != nil {
 				return fmt.Errorf("failed to register insights tools: %w", err)
->>>>>>> c21639a6
 			}
 		default:
 			return fmt.Errorf("unsupported service: %s, supported service are: %v", svc, setToString(supportedServices))
