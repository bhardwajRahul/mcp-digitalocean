--- conflicted
+++ resolved
@@ -59,24 +59,15 @@
 
 The MCP DigitalOcean Integration supports the following services, allowing users to manage their DigitalOcean infrastructure effectively
 
-<<<<<<< HEAD
-| **Service**    | **Description**                                                                                                    |
-|----------------|--------------------------------------------------------------------------------------------------------------------|
-| **Apps**       | Manage DigitalOcean App Platform applications, including deployments and configurations.                           |
-| **Droplets**   | Create, manage, resize, snapshot, and monitor droplets (virtual machines) on DigitalOcean.                         |
-| **Account**    | Get information about your DigitalOcean account, billing, balance, invoices, and SSH keys.                         |
-| **Networking** | Manage domains, DNS records, certificates, firewalls, reserved IPs, VPCs, CDNs, and Partner Network attachments.   |
-| **Insights**   | Monitors your resources, endpoints and alert you when they're slow, unavailable, or SSL certificates are expiring. |
-=======
+
 | **Service**    | **Description**                                                                                                     |
 |----------------|---------------------------------------------------------------------------------------------------------------------|
 | **Apps**       | Manage DigitalOcean App Platform applications, including deployments and configurations.                            |
 | **Droplets**   | Create, manage, resize, snapshot, and monitor droplets (virtual machines) on DigitalOcean.                          |
 | **Account**    | Get information about your DigitalOcean account, billing, balance, invoices, and SSH keys.                          |
 | **Networking** | Manage domains, DNS records, certificates, firewalls, reserved IPs, VPCs, CDNs, and Partner Network attachments.    |
-| **Insights**   | Monitors your endpoints and alert you when they're slow, unavailable, or SSL certificates are expiring.             |
+| **Insights**   | Monitors your resources, endpoints and alert you when they're slow, unavailable, or SSL certificates are expiring.  |
 | **Spaces**     | DigitalOcean Spaces object storage and Spaces access keys for S3-compatible storage.                                |
->>>>>>> 2d5b9d2e
 
 
 ---
